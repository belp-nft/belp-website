--- conflicted
+++ resolved
@@ -24,7 +24,6 @@
 
   return (
     <html lang="en">
-<<<<<<< HEAD
       <body className={clsx("font-gmarket antialiased", oxanium.variable)}>
         <BelpHeader />
         <div
@@ -34,19 +33,6 @@
         >
           {children}
         </div>
-=======
-      <body className="font-gmarket antialiased">
-        <ConfigProvider>
-          <BelpHeader />
-          <div
-            className={clsx(
-              !["/", "/my-collection"].includes(pathname) && "mt-16"
-            )}
-          >
-            {children}
-          </div>
-        </ConfigProvider>
->>>>>>> 316b4cd0
       </body>
     </html>
   );
